import asyncio
import logging
import traceback
from time import time
from trame.decorators import TrameApp, change
from trame_server.utils.asynchronous import create_task
<<<<<<< HEAD
from trame.widgets import gwc, client
from trame.widgets.vuetify2 import (
    VCard,
    VCol,
    VColorPicker,
    VContainer,
    VDivider,
    VExpansionPanel,
    VExpansionPanelContent,
    VExpansionPanelHeader,
    VExpansionPanels,
    VList,
    VListItem,
    VRangeSlider,
    VRow,
    VSelect,
    VSlider,
    VSubheader,
    VTextField,
)
from .utils import FileDownloader, CacheMode, format_date
=======
from trame.widgets import gwc
from trame.widgets.vuetify2 import (VContainer, VRow, VCol,)
from .utils import FileFetcher, CacheMode
>>>>>>> b0c56e72
from ..utils import Button
from girder_client import GirderClient

logger = logging.getLogger(__name__)


class GirderDrawer(VContainer):
    def __init__(self, **kwargs):
        super().__init__(
            classes="girder-drawer fill-height pa-0",
            **kwargs
        )
        self._build_ui()

    def _build_ui(self):
        with self:
            with VRow(
                style="height:100%",
                align_content="start",
                justify="center",
                dense=True
            ):
                with VCol(cols=12):
                    GirderFileSelector()

                with VCol(v_if=("selected.length > 0",), cols=12):
                    GirderItemList()


class GirderFileSelector(gwc.GirderFileManager):
    def __init__(self, **kwargs):
        super().__init__(
            v_if=("user",),
            v_model=("selected_in_location",),
            location=("location",),
            update_location=(self.update_location, "[$event]"),
            rowclick=(
                self.toggle_item,
                "[$event]"
            ),
            **kwargs
        )
        self.state.selected_in_location = []
        girder_client = GirderClient(apiUrl=self.state.api_url)
        cache_mode = CacheMode(self.state.cache_mode) if self.state.cache_mode else CacheMode.No
<<<<<<< HEAD
        self.file_downloader = FileDownloader(girder_client, self.state.temp_dir, cache_mode)
=======
        self.file_fetcher = FileFetcher(
            girder_client,
            self.state.assetstore_dir,
            self.state.temp_dir,
            cache_mode
        )
        # FIXME do not use global variable
        global file_selector
        file_selector = self
>>>>>>> b0c56e72

        self.state.change("location", "selected")(self.on_location_changed)
        self.state.change("api_url")(self.set_api_url)
        self.state.change("user")(self.set_user)

    def toggle_item(self, item):
        if item.get('_modelType') != 'item':
            return
        # Ignore double click on item
        clicked_time = time()
        if clicked_time - self.state.last_clicked < 1:
            return
        self.state.last_clicked = clicked_time
        is_selected = item["_id"] in [i["_id"] for i in self.state.selected]
        logger.debug(f"Toggle item {item} selected={is_selected}")
        if is_selected:
            self.unselect_item(item)
        else:
            self.select_item(item)

    def update_location(self, new_location):
        """
        Called each time the user browse through the GirderFileManager.
        """
        logger.debug(f"Updating location to {new_location}")
        self.state.location = new_location

    def unselect_item(self, item):
        self.state.selected = [i for i in self.state.selected if i["_id"] != item["_id"]]
        self.ctrl.remove_data(item["_id"])

    def unselect_items(self):
        while len(self.state.selected) > 0:
            self.unselect_item(self.state.selected[0])

    def select_item(self, item):
        assert item.get('_modelType') == 'item', "Only item can be selected"
        item["humanCreated"] = format_date(item["created"], self.state.date_format)
        item["humanUpdated"] = format_date(item["updated"], self.state.date_format)
        item["parentMeta"] = self.file_downloader.get_item_inherited_metadata(item)
        item["loading"] = False
        item["loaded"] = False

        self.state.selected = self.state.selected + [item]

        self.create_load_task(item)

    def create_load_task(self, item):
        logger.debug(f"Creating load task for {item}")
        item["loading"] = True
        self.state.dirty("selected")
        self.state.flush()

        async def load():
            await asyncio.sleep(1)
            try:
                self.load_item(item)
                item["loaded"] = True
            finally:
                item["loading"] = False
                self.state.dirty("selected")
                self.state.flush()

        create_task(load())

    def load_item(self, item):
        logger.debug(f"Loading item {item}")
        try:
            files = list(self.file_fetcher.get_item_files(item))
            logger.debug(f"Files to load: {files}")
            if len(files) != 1:
                raise Exception(
                    "No file to load. Please check the selected item."
                    if (not files) else
                    "You are trying to load more than one file. \
                    If so, please load a compressed archive."
                )
<<<<<<< HEAD
            with self.file_downloader.download_file(files[0]) as file_path:
                self.ctrl.load_file(file_path, item["_id"])
=======
            with self.file_fetcher.fetch_file(files[0]) as file_path:
                self.quad_view.load_files(file_path, item["_id"])
>>>>>>> b0c56e72
        except Exception:
            logger.error(f"Error loading file {item['_id']}: {traceback.format_exc()}")
            self.unselect_item(item)

    def set_api_url(self, api_url, **kwargs):
        logger.debug(f"Setting api_url to {api_url}")
        self.file_fetcher.girder_client = GirderClient(apiUrl=api_url)

    def set_token(self, token):
        self.file_fetcher.girder_client.setToken(token)

    def on_location_changed(self, **kwargs):
        logger.debug(f"Location/Selected changed to {self.state.location}/{self.state.selected}")
        location_id = self.state.location.get("_id", "") if self.state.location else ""
        self.state.selected_in_location = [item for item in self.state.selected
                                           if item["folderId"] == location_id]

    def set_user(self, user, **kwargs):
        logger.debug(f"Setting user to {user}")
        if user:
            self.state.location = self.state.default_location or user
            self.set_token(self.state.token)
        else:
            self.unselect_items()
            self.state.location = None
            self.set_token(None)


@TrameApp()
class GirderItemList(VCard):
    def __init__(self, **kwargs):
        super().__init__(
            **kwargs
        )
        client.Style(".v-expansion-panel-content__wrap { padding: 0 !important; };"
                     ".list-item {}")
        self._build_ui()

    def _build_ui(self):
        with self:
            with VExpansionPanels(accordion=True, focusable=True, multiple=True):
                with client.Getter(
                    v_for="(item, i) in selected",
                    key="item._id",
                    name=("`${item._id}`",),
                    key_name="data_id",
                    value_name="object",
                    update_nested_name="update_object",
                ):
                    GirderItemCard(
                        item="item",
                        key_name="object",
                        value_name="object",
                        update_name="update_object")
            with VCol(cols="auto"):
                Button(
                    tooltip="Clear all",
                    icon="mdi-delete",
                    click=self.clear_views,
                )

    @change("selected")
    def on_new_selection(self, **kwargs):
        # Vue2 only: GirderClient must be re-created for v_for to be refreshed
        self.clear()
        self._build_ui()

    def clear_views(self):
        self.ctrl.clear()
        self.state.selected = []


class GirderItemCard(VExpansionPanel):
    def __init__(self, item, key_name, value_name, update_name, **kwargs):
        super().__init__(**kwargs)
        self.item = item
        self.key_name = key_name
        self.value_name = value_name
        self.update_name = update_name
        self._build_ui()

    def _build_ui(self):
        with self:
            with VExpansionPanelHeader(hide_actions=(f"!{self.item}.loaded",)):
                with VRow(align="center", justify="space-between", dense=True):
                    VCol("{{ " + self.item + ".name }}")
                    with VCol(classes="d-flex justify-end",):
                        Button(
                            tooltip="Delete item",
                            icon="mdi-delete",
                            loading=(f"{self.item}.loading",),
                            disabled=(f"{self.item}.loading",),
                            click_native_stop=(self.delete_item, f"[{self.item}._id]"),
                            __events=[("click_native_stop", "click.native.stop")]
                        )

            with VExpansionPanelContent(v_if=(f"{self.item}.loaded",)):
                ItemSettings(
                    item=self.item,
                    key_name=self.key_name,
                    value_name=self.value_name,
                    update_name=self.update_name
                )
                ItemInfo(item=self.item)
                ItemMetadata(item=self.item)

    def delete_item(self, item_id):
        # redundant with GirdeFileSelector unselect_item
        self.state.selected = [i for i in self.state.selected if i["_id"] != item_id]
        self.ctrl.remove_data(item_id)


class ItemSettings(VCard):
    def __init__(self, item, key_name, value_name, update_name, **kwargs):
        super().__init__(**kwargs)
        self.item = item
        self.key_name = key_name
        self.value_name = value_name
        self.update_name = update_name
        self._build_ui()

    def get(self, prop, condition=""):
        return (self.value_name + '.' + prop + condition,)

    def set(self, prop):
        return self.update_name + "('" + prop + "', $event)"

    def _build_ui(self):
        with self:
            with VList(dense=True, classes="pa-0"):
                with VRow(no_gutters=True,
                          v_if=self.get("opacity", "!= -1")):
                    with VCol(cols=10):
                        with VListItem():
                            VSlider(
                                label='Opacity',
                                value=self.get("opacity"),
                                input=self.set("opacity"),
                                min=0,
                                max=1,
                                step=0.05,
                                thumb_label=True,
                            )
                with VRow(
                    v_if=self.get("preset"),
                    align="center",
                    no_gutters=True
                ):
                    with VCol(cols=12):
                        with VListItem():
                            VSelect(
                                label='Preset',
                                items=("presets",),
                                item_text="name",
                                value=self.get("preset"),
                                change=self.set("preset"),
                            )

                        with VListItem():
                            with VRow(justify="space-between"):
                                with VCol():
                                    VTextField(
                                        value=self.get("preset_min"),
                                        change=self.set("preset_min"),
                                        type="number",
                                        label="Min",
                                        dense=True
                                    )
                                with VCol():
                                    VTextField(
                                        value=self.get("preset_max"),
                                        change=self.set("preset_max"),
                                        type="number",
                                        label="Max",
                                        dense=True,
                                    )

                with VRow(
                    v_if=self.get("window_level_min_max"),
                    align="center",
                    no_gutters=True
                ):
                    with VCol(cols=12):
                        with VListItem():
                            VRangeSlider(
                                label="Window Level",
                                value=self.get("window_level_min_max"),
                                input=self.set("window_level_min_max"),
                                min=self.get("range_min"),
                                max=self.get("range_max"),
                                step=1,
                                thumb_label=True,
                                dense=True
                            )

                with VRow(
                    v_if=self.get("color"),
                    align="center",
                    no_gutters=True
                ):
                    with VCol(cols=2):
                        VSubheader("Color", classes="subtitle-1 font-weight-bold pl-4")
                    with VCol(cols=10):
                        with VListItem():
                            VColorPicker(
                                value=self.get("color"),
                                input=self.set("color"),
                                hide_inputs=True,
                            )


class ItemInfo(VCard):
    def __init__(self, item, **kwargs):
        super().__init__(**kwargs)
        self.item = item
        self._build_ui()

    def _build_ui(self):
        with self:
            VSubheader("Info", classes="subtitle-1 font-weight-bold")
            with VList(dense=True, classes="pa-0", subheader=True):
                VListItem(
                    "Size: {{ " + self.item + ".humanSize}}",
                    classes="py-1 body-2",
                )
                VListItem(
                    "Created on {{ " + self.item + ".humanCreated}}",
                    classes="py-1 body-2",
                )
                VListItem(
                    "Updated on {{ " + self.item + ".humanUpdated}}",
                    classes="py-1 body-2",
                )


class ItemMetadata(VCard):
    def __init__(self, item, **kwargs):
        super().__init__(**kwargs)
        self.item = item
        self._build_ui()

    def _build_ui(self):
        with self:
            VSubheader("Metadata", classes="subtitle-1 font-weight-bold pl-4")
            with VList(dense=True, classes="pa-0", subheader=True):
                with VRow(no_gutters=True), VCol(
                    cols=6,
                    v_for=f"(value, key) in {self.item}.meta"
                ):
                    with VListItem(classes="fill-height py-1 body-2"):
                        with VRow(align="center", justify="space-between", no_gutters=True):
                            VCol(
                                "{{ key }}",
                                classes="shrink font-weight-bold"
                            )
                            VCol(
                                "{{ value }}",
                                classes="d-flex justify-end",
                                style="text-align: right"
                            )

                VDivider(
                    v_if=(f"Object.keys({self.item}.parentMeta).length > 0 && \
                          Object.keys({self.item}.meta).length > 0"))

                with VRow(no_gutters=True), VCol(
                    cols=6,
                    v_for=f"(value, key) in {self.item}.parentMeta",
                ):
                    with VListItem(classes="fill-height py-1 body-2"):
                        with VRow(align="center", justify="space-between", dense=True):
                            VCol(
                                "{{ key }}",
                                classes="shrink font-weight-bold"
                            )
                            VCol(
                                "{{ value }}",
                                classes="d-flex justify-end",
                                style="text-align: right"
                            )
<|MERGE_RESOLUTION|>--- conflicted
+++ resolved
@@ -1,455 +1,440 @@
-import asyncio
-import logging
-import traceback
-from time import time
-from trame.decorators import TrameApp, change
-from trame_server.utils.asynchronous import create_task
-<<<<<<< HEAD
-from trame.widgets import gwc, client
-from trame.widgets.vuetify2 import (
-    VCard,
-    VCol,
-    VColorPicker,
-    VContainer,
-    VDivider,
-    VExpansionPanel,
-    VExpansionPanelContent,
-    VExpansionPanelHeader,
-    VExpansionPanels,
-    VList,
-    VListItem,
-    VRangeSlider,
-    VRow,
-    VSelect,
-    VSlider,
-    VSubheader,
-    VTextField,
-)
-from .utils import FileDownloader, CacheMode, format_date
-=======
-from trame.widgets import gwc
-from trame.widgets.vuetify2 import (VContainer, VRow, VCol,)
-from .utils import FileFetcher, CacheMode
->>>>>>> b0c56e72
-from ..utils import Button
-from girder_client import GirderClient
-
-logger = logging.getLogger(__name__)
-
-
-class GirderDrawer(VContainer):
-    def __init__(self, **kwargs):
-        super().__init__(
-            classes="girder-drawer fill-height pa-0",
-            **kwargs
-        )
-        self._build_ui()
-
-    def _build_ui(self):
-        with self:
-            with VRow(
-                style="height:100%",
-                align_content="start",
-                justify="center",
-                dense=True
-            ):
-                with VCol(cols=12):
-                    GirderFileSelector()
-
-                with VCol(v_if=("selected.length > 0",), cols=12):
-                    GirderItemList()
-
-
-class GirderFileSelector(gwc.GirderFileManager):
-    def __init__(self, **kwargs):
-        super().__init__(
-            v_if=("user",),
-            v_model=("selected_in_location",),
-            location=("location",),
-            update_location=(self.update_location, "[$event]"),
-            rowclick=(
-                self.toggle_item,
-                "[$event]"
-            ),
-            **kwargs
-        )
-        self.state.selected_in_location = []
-        girder_client = GirderClient(apiUrl=self.state.api_url)
-        cache_mode = CacheMode(self.state.cache_mode) if self.state.cache_mode else CacheMode.No
-<<<<<<< HEAD
-        self.file_downloader = FileDownloader(girder_client, self.state.temp_dir, cache_mode)
-=======
-        self.file_fetcher = FileFetcher(
-            girder_client,
-            self.state.assetstore_dir,
-            self.state.temp_dir,
-            cache_mode
-        )
-        # FIXME do not use global variable
-        global file_selector
-        file_selector = self
->>>>>>> b0c56e72
-
-        self.state.change("location", "selected")(self.on_location_changed)
-        self.state.change("api_url")(self.set_api_url)
-        self.state.change("user")(self.set_user)
-
-    def toggle_item(self, item):
-        if item.get('_modelType') != 'item':
-            return
-        # Ignore double click on item
-        clicked_time = time()
-        if clicked_time - self.state.last_clicked < 1:
-            return
-        self.state.last_clicked = clicked_time
-        is_selected = item["_id"] in [i["_id"] for i in self.state.selected]
-        logger.debug(f"Toggle item {item} selected={is_selected}")
-        if is_selected:
-            self.unselect_item(item)
-        else:
-            self.select_item(item)
-
-    def update_location(self, new_location):
-        """
-        Called each time the user browse through the GirderFileManager.
-        """
-        logger.debug(f"Updating location to {new_location}")
-        self.state.location = new_location
-
-    def unselect_item(self, item):
-        self.state.selected = [i for i in self.state.selected if i["_id"] != item["_id"]]
-        self.ctrl.remove_data(item["_id"])
-
-    def unselect_items(self):
-        while len(self.state.selected) > 0:
-            self.unselect_item(self.state.selected[0])
-
-    def select_item(self, item):
-        assert item.get('_modelType') == 'item', "Only item can be selected"
-        item["humanCreated"] = format_date(item["created"], self.state.date_format)
-        item["humanUpdated"] = format_date(item["updated"], self.state.date_format)
-        item["parentMeta"] = self.file_downloader.get_item_inherited_metadata(item)
-        item["loading"] = False
-        item["loaded"] = False
-
-        self.state.selected = self.state.selected + [item]
-
-        self.create_load_task(item)
-
-    def create_load_task(self, item):
-        logger.debug(f"Creating load task for {item}")
-        item["loading"] = True
-        self.state.dirty("selected")
-        self.state.flush()
-
-        async def load():
-            await asyncio.sleep(1)
-            try:
-                self.load_item(item)
-                item["loaded"] = True
-            finally:
-                item["loading"] = False
-                self.state.dirty("selected")
-                self.state.flush()
-
-        create_task(load())
-
-    def load_item(self, item):
-        logger.debug(f"Loading item {item}")
-        try:
-            files = list(self.file_fetcher.get_item_files(item))
-            logger.debug(f"Files to load: {files}")
-            if len(files) != 1:
-                raise Exception(
-                    "No file to load. Please check the selected item."
-                    if (not files) else
-                    "You are trying to load more than one file. \
-                    If so, please load a compressed archive."
-                )
-<<<<<<< HEAD
-            with self.file_downloader.download_file(files[0]) as file_path:
-                self.ctrl.load_file(file_path, item["_id"])
-=======
-            with self.file_fetcher.fetch_file(files[0]) as file_path:
-                self.quad_view.load_files(file_path, item["_id"])
->>>>>>> b0c56e72
-        except Exception:
-            logger.error(f"Error loading file {item['_id']}: {traceback.format_exc()}")
-            self.unselect_item(item)
-
-    def set_api_url(self, api_url, **kwargs):
-        logger.debug(f"Setting api_url to {api_url}")
-        self.file_fetcher.girder_client = GirderClient(apiUrl=api_url)
-
-    def set_token(self, token):
-        self.file_fetcher.girder_client.setToken(token)
-
-    def on_location_changed(self, **kwargs):
-        logger.debug(f"Location/Selected changed to {self.state.location}/{self.state.selected}")
-        location_id = self.state.location.get("_id", "") if self.state.location else ""
-        self.state.selected_in_location = [item for item in self.state.selected
-                                           if item["folderId"] == location_id]
-
-    def set_user(self, user, **kwargs):
-        logger.debug(f"Setting user to {user}")
-        if user:
-            self.state.location = self.state.default_location or user
-            self.set_token(self.state.token)
-        else:
-            self.unselect_items()
-            self.state.location = None
-            self.set_token(None)
-
-
-@TrameApp()
-class GirderItemList(VCard):
-    def __init__(self, **kwargs):
-        super().__init__(
-            **kwargs
-        )
-        client.Style(".v-expansion-panel-content__wrap { padding: 0 !important; };"
-                     ".list-item {}")
-        self._build_ui()
-
-    def _build_ui(self):
-        with self:
-            with VExpansionPanels(accordion=True, focusable=True, multiple=True):
-                with client.Getter(
-                    v_for="(item, i) in selected",
-                    key="item._id",
-                    name=("`${item._id}`",),
-                    key_name="data_id",
-                    value_name="object",
-                    update_nested_name="update_object",
-                ):
-                    GirderItemCard(
-                        item="item",
-                        key_name="object",
-                        value_name="object",
-                        update_name="update_object")
-            with VCol(cols="auto"):
-                Button(
-                    tooltip="Clear all",
-                    icon="mdi-delete",
-                    click=self.clear_views,
-                )
-
-    @change("selected")
-    def on_new_selection(self, **kwargs):
-        # Vue2 only: GirderClient must be re-created for v_for to be refreshed
-        self.clear()
-        self._build_ui()
-
-    def clear_views(self):
-        self.ctrl.clear()
-        self.state.selected = []
-
-
-class GirderItemCard(VExpansionPanel):
-    def __init__(self, item, key_name, value_name, update_name, **kwargs):
-        super().__init__(**kwargs)
-        self.item = item
-        self.key_name = key_name
-        self.value_name = value_name
-        self.update_name = update_name
-        self._build_ui()
-
-    def _build_ui(self):
-        with self:
-            with VExpansionPanelHeader(hide_actions=(f"!{self.item}.loaded",)):
-                with VRow(align="center", justify="space-between", dense=True):
-                    VCol("{{ " + self.item + ".name }}")
-                    with VCol(classes="d-flex justify-end",):
-                        Button(
-                            tooltip="Delete item",
-                            icon="mdi-delete",
-                            loading=(f"{self.item}.loading",),
-                            disabled=(f"{self.item}.loading",),
-                            click_native_stop=(self.delete_item, f"[{self.item}._id]"),
-                            __events=[("click_native_stop", "click.native.stop")]
-                        )
-
-            with VExpansionPanelContent(v_if=(f"{self.item}.loaded",)):
-                ItemSettings(
-                    item=self.item,
-                    key_name=self.key_name,
-                    value_name=self.value_name,
-                    update_name=self.update_name
-                )
-                ItemInfo(item=self.item)
-                ItemMetadata(item=self.item)
-
-    def delete_item(self, item_id):
-        # redundant with GirdeFileSelector unselect_item
-        self.state.selected = [i for i in self.state.selected if i["_id"] != item_id]
-        self.ctrl.remove_data(item_id)
-
-
-class ItemSettings(VCard):
-    def __init__(self, item, key_name, value_name, update_name, **kwargs):
-        super().__init__(**kwargs)
-        self.item = item
-        self.key_name = key_name
-        self.value_name = value_name
-        self.update_name = update_name
-        self._build_ui()
-
-    def get(self, prop, condition=""):
-        return (self.value_name + '.' + prop + condition,)
-
-    def set(self, prop):
-        return self.update_name + "('" + prop + "', $event)"
-
-    def _build_ui(self):
-        with self:
-            with VList(dense=True, classes="pa-0"):
-                with VRow(no_gutters=True,
-                          v_if=self.get("opacity", "!= -1")):
-                    with VCol(cols=10):
-                        with VListItem():
-                            VSlider(
-                                label='Opacity',
-                                value=self.get("opacity"),
-                                input=self.set("opacity"),
-                                min=0,
-                                max=1,
-                                step=0.05,
-                                thumb_label=True,
-                            )
-                with VRow(
-                    v_if=self.get("preset"),
-                    align="center",
-                    no_gutters=True
-                ):
-                    with VCol(cols=12):
-                        with VListItem():
-                            VSelect(
-                                label='Preset',
-                                items=("presets",),
-                                item_text="name",
-                                value=self.get("preset"),
-                                change=self.set("preset"),
-                            )
-
-                        with VListItem():
-                            with VRow(justify="space-between"):
-                                with VCol():
-                                    VTextField(
-                                        value=self.get("preset_min"),
-                                        change=self.set("preset_min"),
-                                        type="number",
-                                        label="Min",
-                                        dense=True
-                                    )
-                                with VCol():
-                                    VTextField(
-                                        value=self.get("preset_max"),
-                                        change=self.set("preset_max"),
-                                        type="number",
-                                        label="Max",
-                                        dense=True,
-                                    )
-
-                with VRow(
-                    v_if=self.get("window_level_min_max"),
-                    align="center",
-                    no_gutters=True
-                ):
-                    with VCol(cols=12):
-                        with VListItem():
-                            VRangeSlider(
-                                label="Window Level",
-                                value=self.get("window_level_min_max"),
-                                input=self.set("window_level_min_max"),
-                                min=self.get("range_min"),
-                                max=self.get("range_max"),
-                                step=1,
-                                thumb_label=True,
-                                dense=True
-                            )
-
-                with VRow(
-                    v_if=self.get("color"),
-                    align="center",
-                    no_gutters=True
-                ):
-                    with VCol(cols=2):
-                        VSubheader("Color", classes="subtitle-1 font-weight-bold pl-4")
-                    with VCol(cols=10):
-                        with VListItem():
-                            VColorPicker(
-                                value=self.get("color"),
-                                input=self.set("color"),
-                                hide_inputs=True,
-                            )
-
-
-class ItemInfo(VCard):
-    def __init__(self, item, **kwargs):
-        super().__init__(**kwargs)
-        self.item = item
-        self._build_ui()
-
-    def _build_ui(self):
-        with self:
-            VSubheader("Info", classes="subtitle-1 font-weight-bold")
-            with VList(dense=True, classes="pa-0", subheader=True):
-                VListItem(
-                    "Size: {{ " + self.item + ".humanSize}}",
-                    classes="py-1 body-2",
-                )
-                VListItem(
-                    "Created on {{ " + self.item + ".humanCreated}}",
-                    classes="py-1 body-2",
-                )
-                VListItem(
-                    "Updated on {{ " + self.item + ".humanUpdated}}",
-                    classes="py-1 body-2",
-                )
-
-
-class ItemMetadata(VCard):
-    def __init__(self, item, **kwargs):
-        super().__init__(**kwargs)
-        self.item = item
-        self._build_ui()
-
-    def _build_ui(self):
-        with self:
-            VSubheader("Metadata", classes="subtitle-1 font-weight-bold pl-4")
-            with VList(dense=True, classes="pa-0", subheader=True):
-                with VRow(no_gutters=True), VCol(
-                    cols=6,
-                    v_for=f"(value, key) in {self.item}.meta"
-                ):
-                    with VListItem(classes="fill-height py-1 body-2"):
-                        with VRow(align="center", justify="space-between", no_gutters=True):
-                            VCol(
-                                "{{ key }}",
-                                classes="shrink font-weight-bold"
-                            )
-                            VCol(
-                                "{{ value }}",
-                                classes="d-flex justify-end",
-                                style="text-align: right"
-                            )
-
-                VDivider(
-                    v_if=(f"Object.keys({self.item}.parentMeta).length > 0 && \
-                          Object.keys({self.item}.meta).length > 0"))
-
-                with VRow(no_gutters=True), VCol(
-                    cols=6,
-                    v_for=f"(value, key) in {self.item}.parentMeta",
-                ):
-                    with VListItem(classes="fill-height py-1 body-2"):
-                        with VRow(align="center", justify="space-between", dense=True):
-                            VCol(
-                                "{{ key }}",
-                                classes="shrink font-weight-bold"
-                            )
-                            VCol(
-                                "{{ value }}",
-                                classes="d-flex justify-end",
-                                style="text-align: right"
-                            )
+import asyncio
+import logging
+import traceback
+from time import time
+from trame.decorators import TrameApp, change
+from trame_server.utils.asynchronous import create_task
+from trame.widgets import gwc, client
+from trame.widgets.vuetify2 import (
+    VCard,
+    VCol,
+    VColorPicker,
+    VContainer,
+    VDivider,
+    VExpansionPanel,
+    VExpansionPanelContent,
+    VExpansionPanelHeader,
+    VExpansionPanels,
+    VList,
+    VListItem,
+    VRangeSlider,
+    VRow,
+    VSelect,
+    VSlider,
+    VSubheader,
+    VTextField,
+)
+from .utils import FileFetcher, CacheMode, format_date
+from ..utils import Button
+from girder_client import GirderClient
+
+logger = logging.getLogger(__name__)
+
+
+class GirderDrawer(VContainer):
+    def __init__(self, **kwargs):
+        super().__init__(
+            classes="girder-drawer fill-height pa-0",
+            **kwargs
+        )
+        self._build_ui()
+
+    def _build_ui(self):
+        with self:
+            with VRow(
+                style="height:100%",
+                align_content="start",
+                justify="center",
+                dense=True
+            ):
+                with VCol(cols=12):
+                    GirderFileSelector()
+
+                with VCol(v_if=("selected.length > 0",), cols=12):
+                    GirderItemList()
+
+
+class GirderFileSelector(gwc.GirderFileManager):
+    def __init__(self, **kwargs):
+        super().__init__(
+            v_if=("user",),
+            v_model=("selected_in_location",),
+            location=("location",),
+            update_location=(self.update_location, "[$event]"),
+            rowclick=(
+                self.toggle_item,
+                "[$event]"
+            ),
+            **kwargs
+        )
+        self.state.selected_in_location = []
+        girder_client = GirderClient(apiUrl=self.state.api_url)
+        cache_mode = CacheMode(self.state.cache_mode) if self.state.cache_mode else CacheMode.No
+        self.file_fetcher = FileFetcher(
+            girder_client,
+            self.state.assetstore_dir,
+            self.state.temp_dir,
+            cache_mode
+        )
+        # FIXME do not use global variable
+        global file_selector
+        file_selector = self
+
+        self.state.change("location", "selected")(self.on_location_changed)
+        self.state.change("api_url")(self.set_api_url)
+        self.state.change("user")(self.set_user)
+
+    def toggle_item(self, item):
+        if item.get('_modelType') != 'item':
+            return
+        # Ignore double click on item
+        clicked_time = time()
+        if clicked_time - self.state.last_clicked < 1:
+            return
+        self.state.last_clicked = clicked_time
+        is_selected = item["_id"] in [i["_id"] for i in self.state.selected]
+        logger.debug(f"Toggle item {item} selected={is_selected}")
+        if is_selected:
+            self.unselect_item(item)
+        else:
+            self.select_item(item)
+
+    def update_location(self, new_location):
+        """
+        Called each time the user browse through the GirderFileManager.
+        """
+        logger.debug(f"Updating location to {new_location}")
+        self.state.location = new_location
+
+    def unselect_item(self, item):
+        self.state.selected = [i for i in self.state.selected if i["_id"] != item["_id"]]
+        self.ctrl.remove_data(item["_id"])
+
+    def unselect_items(self):
+        while len(self.state.selected) > 0:
+            self.unselect_item(self.state.selected[0])
+
+    def select_item(self, item):
+        assert item.get('_modelType') == 'item', "Only item can be selected"
+        item["humanCreated"] = format_date(item["created"], self.state.date_format)
+        item["humanUpdated"] = format_date(item["updated"], self.state.date_format)
+        item["parentMeta"] = self.file_fetcher.get_item_inherited_metadata(item)
+        item["loading"] = False
+        item["loaded"] = False
+
+        self.state.selected = self.state.selected + [item]
+
+        self.create_load_task(item)
+
+    def create_load_task(self, item):
+        logger.debug(f"Creating load task for {item}")
+        item["loading"] = True
+        self.state.dirty("selected")
+        self.state.flush()
+
+        async def load():
+            await asyncio.sleep(1)
+            try:
+                self.load_item(item)
+                item["loaded"] = True
+            finally:
+                item["loading"] = False
+                self.state.dirty("selected")
+                self.state.flush()
+
+        create_task(load())
+
+    def load_item(self, item):
+        logger.debug(f"Loading item {item}")
+        try:
+            files = list(self.file_fetcher.get_item_files(item))
+            logger.debug(f"Files to load: {files}")
+            if len(files) != 1:
+                raise Exception(
+                    "No file to load. Please check the selected item."
+                    if (not files) else
+                    "You are trying to load more than one file. \
+                    If so, please load a compressed archive."
+                )
+            with self.file_fetcher.fetch_file(files[0]) as file_path:
+                self.ctrl.load_file(file_path, item["_id"])
+        except Exception:
+            logger.error(f"Error loading file {item['_id']}: {traceback.format_exc()}")
+            self.unselect_item(item)
+
+    def set_api_url(self, api_url, **kwargs):
+        logger.debug(f"Setting api_url to {api_url}")
+        self.file_fetcher.girder_client = GirderClient(apiUrl=api_url)
+
+    def set_token(self, token):
+        self.file_fetcher.girder_client.setToken(token)
+
+    def on_location_changed(self, **kwargs):
+        logger.debug(f"Location/Selected changed to {self.state.location}/{self.state.selected}")
+        location_id = self.state.location.get("_id", "") if self.state.location else ""
+        self.state.selected_in_location = [item for item in self.state.selected
+                                           if item["folderId"] == location_id]
+
+    def set_user(self, user, **kwargs):
+        logger.debug(f"Setting user to {user}")
+        if user:
+            self.state.location = self.state.default_location or user
+            self.set_token(self.state.token)
+        else:
+            self.unselect_items()
+            self.state.location = None
+            self.set_token(None)
+
+
+@TrameApp()
+class GirderItemList(VCard):
+    def __init__(self, **kwargs):
+        super().__init__(
+            **kwargs
+        )
+        client.Style(".v-expansion-panel-content__wrap { padding: 0 !important; };"
+                     ".list-item {}")
+        self._build_ui()
+
+    def _build_ui(self):
+        with self:
+            with VExpansionPanels(accordion=True, focusable=True, multiple=True):
+                with client.Getter(
+                    v_for="(item, i) in selected",
+                    key="item._id",
+                    name=("`${item._id}`",),
+                    key_name="data_id",
+                    value_name="object",
+                    update_nested_name="update_object",
+                ):
+                    GirderItemCard(
+                        item="item",
+                        key_name="object",
+                        value_name="object",
+                        update_name="update_object")
+            with VCol(cols="auto"):
+                Button(
+                    tooltip="Clear all",
+                    icon="mdi-delete",
+                    click=self.clear_views,
+                )
+
+    @change("selected")
+    def on_new_selection(self, **kwargs):
+        # Vue2 only: GirderClient must be re-created for v_for to be refreshed
+        self.clear()
+        self._build_ui()
+
+    def clear_views(self):
+        self.ctrl.clear()
+        self.state.selected = []
+
+
+class GirderItemCard(VExpansionPanel):
+    def __init__(self, item, key_name, value_name, update_name, **kwargs):
+        super().__init__(**kwargs)
+        self.item = item
+        self.key_name = key_name
+        self.value_name = value_name
+        self.update_name = update_name
+        self._build_ui()
+
+    def _build_ui(self):
+        with self:
+            with VExpansionPanelHeader(hide_actions=(f"!{self.item}.loaded",)):
+                with VRow(align="center", justify="space-between", dense=True):
+                    VCol("{{ " + self.item + ".name }}")
+                    with VCol(classes="d-flex justify-end",):
+                        Button(
+                            tooltip="Delete item",
+                            icon="mdi-delete",
+                            loading=(f"{self.item}.loading",),
+                            disabled=(f"{self.item}.loading",),
+                            click_native_stop=(self.delete_item, f"[{self.item}._id]"),
+                            __events=[("click_native_stop", "click.native.stop")]
+                        )
+
+            with VExpansionPanelContent(v_if=(f"{self.item}.loaded",)):
+                ItemSettings(
+                    item=self.item,
+                    key_name=self.key_name,
+                    value_name=self.value_name,
+                    update_name=self.update_name
+                )
+                ItemInfo(item=self.item)
+                ItemMetadata(item=self.item)
+
+    def delete_item(self, item_id):
+        # redundant with GirdeFileSelector unselect_item
+        self.state.selected = [i for i in self.state.selected if i["_id"] != item_id]
+        self.ctrl.remove_data(item_id)
+
+
+class ItemSettings(VCard):
+    def __init__(self, item, key_name, value_name, update_name, **kwargs):
+        super().__init__(**kwargs)
+        self.item = item
+        self.key_name = key_name
+        self.value_name = value_name
+        self.update_name = update_name
+        self._build_ui()
+
+    def get(self, prop, condition=""):
+        return (self.value_name + '.' + prop + condition,)
+
+    def set(self, prop):
+        return self.update_name + "('" + prop + "', $event)"
+
+    def _build_ui(self):
+        with self:
+            with VList(dense=True, classes="pa-0"):
+                with VRow(no_gutters=True,
+                          v_if=self.get("opacity", "!= -1")):
+                    with VCol(cols=10):
+                        with VListItem():
+                            VSlider(
+                                label='Opacity',
+                                value=self.get("opacity"),
+                                input=self.set("opacity"),
+                                min=0,
+                                max=1,
+                                step=0.05,
+                                thumb_label=True,
+                            )
+                with VRow(
+                    v_if=self.get("preset"),
+                    align="center",
+                    no_gutters=True
+                ):
+                    with VCol(cols=12):
+                        with VListItem():
+                            VSelect(
+                                label='Preset',
+                                items=("presets",),
+                                item_text="name",
+                                value=self.get("preset"),
+                                change=self.set("preset"),
+                            )
+
+                        with VListItem():
+                            with VRow(justify="space-between"):
+                                with VCol():
+                                    VTextField(
+                                        value=self.get("preset_min"),
+                                        change=self.set("preset_min"),
+                                        type="number",
+                                        label="Min",
+                                        dense=True
+                                    )
+                                with VCol():
+                                    VTextField(
+                                        value=self.get("preset_max"),
+                                        change=self.set("preset_max"),
+                                        type="number",
+                                        label="Max",
+                                        dense=True,
+                                    )
+
+                with VRow(
+                    v_if=self.get("window_level_min_max"),
+                    align="center",
+                    no_gutters=True
+                ):
+                    with VCol(cols=12):
+                        with VListItem():
+                            VRangeSlider(
+                                label="Window Level",
+                                value=self.get("window_level_min_max"),
+                                input=self.set("window_level_min_max"),
+                                min=self.get("range_min"),
+                                max=self.get("range_max"),
+                                step=1,
+                                thumb_label=True,
+                                dense=True
+                            )
+
+                with VRow(
+                    v_if=self.get("color"),
+                    align="center",
+                    no_gutters=True
+                ):
+                    with VCol(cols=2):
+                        VSubheader("Color", classes="subtitle-1 font-weight-bold pl-4")
+                    with VCol(cols=10):
+                        with VListItem():
+                            VColorPicker(
+                                value=self.get("color"),
+                                input=self.set("color"),
+                                hide_inputs=True,
+                            )
+
+
+class ItemInfo(VCard):
+    def __init__(self, item, **kwargs):
+        super().__init__(**kwargs)
+        self.item = item
+        self._build_ui()
+
+    def _build_ui(self):
+        with self:
+            VSubheader("Info", classes="subtitle-1 font-weight-bold")
+            with VList(dense=True, classes="pa-0", subheader=True):
+                VListItem(
+                    "Size: {{ " + self.item + ".humanSize}}",
+                    classes="py-1 body-2",
+                )
+                VListItem(
+                    "Created on {{ " + self.item + ".humanCreated}}",
+                    classes="py-1 body-2",
+                )
+                VListItem(
+                    "Updated on {{ " + self.item + ".humanUpdated}}",
+                    classes="py-1 body-2",
+                )
+
+
+class ItemMetadata(VCard):
+    def __init__(self, item, **kwargs):
+        super().__init__(**kwargs)
+        self.item = item
+        self._build_ui()
+
+    def _build_ui(self):
+        with self:
+            VSubheader("Metadata", classes="subtitle-1 font-weight-bold pl-4")
+            with VList(dense=True, classes="pa-0", subheader=True):
+                with VRow(no_gutters=True), VCol(
+                    cols=6,
+                    v_for=f"(value, key) in {self.item}.meta"
+                ):
+                    with VListItem(classes="fill-height py-1 body-2"):
+                        with VRow(align="center", justify="space-between", no_gutters=True):
+                            VCol(
+                                "{{ key }}",
+                                classes="shrink font-weight-bold"
+                            )
+                            VCol(
+                                "{{ value }}",
+                                classes="d-flex justify-end",
+                                style="text-align: right"
+                            )
+
+                VDivider(
+                    v_if=(f"Object.keys({self.item}.parentMeta).length > 0 && \
+                          Object.keys({self.item}.meta).length > 0"))
+
+                with VRow(no_gutters=True), VCol(
+                    cols=6,
+                    v_for=f"(value, key) in {self.item}.parentMeta",
+                ):
+                    with VListItem(classes="fill-height py-1 body-2"):
+                        with VRow(align="center", justify="space-between", dense=True):
+                            VCol(
+                                "{{ key }}",
+                                classes="shrink font-weight-bold"
+                            )
+                            VCol(
+                                "{{ value }}",
+                                classes="d-flex justify-end",
+                                style="text-align: right"
+                            )