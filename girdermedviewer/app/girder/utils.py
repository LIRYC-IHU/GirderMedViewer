<<<<<<< HEAD
=======
import os
>>>>>>> b0c56e72
from contextlib import contextmanager
from datetime import datetime
from enum import Enum
import logging
import os
import sys
from tempfile import TemporaryDirectory

<<<<<<< HEAD
logging.basicConfig(stream=sys.stdout)
=======
import logging

>>>>>>> b0c56e72
logger = logging.getLogger(__name__)


def are_same_paths(path1, path2):
    return (os.path.normcase(os.path.realpath(os.path.abspath(path1))) ==
            os.path.normcase(os.path.realpath(os.path.abspath(path2))))


def format_date(date_str, format):
    return datetime.strptime(date_str, "%Y-%m-%dT%H:%M:%S.%f+00:00").strftime(format)


class CacheMode(Enum):
    No = "No"
    Session = "Session"
    Permanent = "Permanent"


class FileFetcher:
    def __init__(self, girder_client, assetstore_dir=None, temp_dir=None, cache_mode=CacheMode.No):
        """
        :example:
        ```
        girder_client = GirderClient(apiUrl="http://localhost:8080/api/v1")
        girder_client.authenticate(apiKey="my_key")
        fetcher = FileFetcher(girder_client, cache_mode=CacheMode.Session)
        with fetcher.fetch_file(file) as file_path:
            ...
        ```
        """
        self.assetstore_dir_path = assetstore_dir
        self.temp_dir_path = temp_dir
        self.girder_client = girder_client
        self.cache = cache_mode

        if self.temp_dir_path is None:
            if cache_mode == CacheMode.Permanent:
                raise Exception("A directory must be provided if cache mode is Permanent")
            self.temporary_directory = TemporaryDirectory()
            self.temp_dir_path = self.temporary_directory.name

        if (
            self.assetstore_dir_path is not None and
            are_same_paths(self.assetstore_dir_path, self.temp_dir_path)
        ):
            raise Exception("The temporary directory cannot match the assetstore directory.")

    def __del__(self):
        if self.cache == CacheMode.Session:
            self.clear_cache()

    def _download_file(self, file, file_path):
        logger.info(f"Download {file['name']} to {file_path}")
        self.girder_client.downloadFile(
            file["_id"],
            file_path
        )

    def get_item_files(self, item):
        return self.girder_client.listFile(item["_id"])

    def get_item_inherited_metadata(self, item):
        parent_folder = self.girder_client.getFolder(item["folderId"])
        metadata = parent_folder["meta"]
        # Fetch metadata of all parents
        while parent_folder["parentId"] != item["baseParentId"]:
            parent_folder = self.girder_client.getFolder(parent_folder["parentId"])
            metadata.update(parent_folder["meta"])
        return metadata

    @contextmanager
    def fetch_file(self, file):
        """
        First check if `file` does not already exist in assetstore.
        Then check if it does not already exist in cache.
        Finally download it if needed
        """
        file_path = None
        if self.assetstore_dir_path is not None:
            if "path" not in file:
                raise Exception("The Girder file is missing 'path' information. Make sure to use the girdermedviewer-plugin")
            file_path = os.path.join(self.assetstore_dir_path, file['path'])
            if not os.path.exists(file_path):
                logger.warning(f"The file {file_path} cannot be read from the assetstore, it will be downloaded instead")
                file_path = None

        if file_path is None:
            file_path = os.path.join(self.temp_dir_path, file['_id'], file["name"])
            if not os.path.exists(file_path):
                self._download_file(file, file_path)

        try:
            yield file_path
        finally:
            if self.cache == CacheMode.No:
                self.clear_cache(file_path)

    def clear_cache(self, file_path=None):
        if (
            file_path is not None and
            are_same_paths(os.path.dirname(file_path), self.temp_dir_path)
        ):
            if os.path.exists(file_path):
                os.remove(file_path)
        else:
            self.temp_dir_path.cleanup()
<|MERGE_RESOLUTION|>--- conflicted
+++ resolved
@@ -1,124 +1,116 @@
-<<<<<<< HEAD
-=======
-import os
->>>>>>> b0c56e72
-from contextlib import contextmanager
-from datetime import datetime
-from enum import Enum
-import logging
-import os
-import sys
-from tempfile import TemporaryDirectory
-
-<<<<<<< HEAD
-logging.basicConfig(stream=sys.stdout)
-=======
-import logging
-
->>>>>>> b0c56e72
-logger = logging.getLogger(__name__)
-
-
-def are_same_paths(path1, path2):
-    return (os.path.normcase(os.path.realpath(os.path.abspath(path1))) ==
-            os.path.normcase(os.path.realpath(os.path.abspath(path2))))
-
-
-def format_date(date_str, format):
-    return datetime.strptime(date_str, "%Y-%m-%dT%H:%M:%S.%f+00:00").strftime(format)
-
-
-class CacheMode(Enum):
-    No = "No"
-    Session = "Session"
-    Permanent = "Permanent"
-
-
-class FileFetcher:
-    def __init__(self, girder_client, assetstore_dir=None, temp_dir=None, cache_mode=CacheMode.No):
-        """
-        :example:
-        ```
-        girder_client = GirderClient(apiUrl="http://localhost:8080/api/v1")
-        girder_client.authenticate(apiKey="my_key")
-        fetcher = FileFetcher(girder_client, cache_mode=CacheMode.Session)
-        with fetcher.fetch_file(file) as file_path:
-            ...
-        ```
-        """
-        self.assetstore_dir_path = assetstore_dir
-        self.temp_dir_path = temp_dir
-        self.girder_client = girder_client
-        self.cache = cache_mode
-
-        if self.temp_dir_path is None:
-            if cache_mode == CacheMode.Permanent:
-                raise Exception("A directory must be provided if cache mode is Permanent")
-            self.temporary_directory = TemporaryDirectory()
-            self.temp_dir_path = self.temporary_directory.name
-
-        if (
-            self.assetstore_dir_path is not None and
-            are_same_paths(self.assetstore_dir_path, self.temp_dir_path)
-        ):
-            raise Exception("The temporary directory cannot match the assetstore directory.")
-
-    def __del__(self):
-        if self.cache == CacheMode.Session:
-            self.clear_cache()
-
-    def _download_file(self, file, file_path):
-        logger.info(f"Download {file['name']} to {file_path}")
-        self.girder_client.downloadFile(
-            file["_id"],
-            file_path
-        )
-
-    def get_item_files(self, item):
-        return self.girder_client.listFile(item["_id"])
-
-    def get_item_inherited_metadata(self, item):
-        parent_folder = self.girder_client.getFolder(item["folderId"])
-        metadata = parent_folder["meta"]
-        # Fetch metadata of all parents
-        while parent_folder["parentId"] != item["baseParentId"]:
-            parent_folder = self.girder_client.getFolder(parent_folder["parentId"])
-            metadata.update(parent_folder["meta"])
-        return metadata
-
-    @contextmanager
-    def fetch_file(self, file):
-        """
-        First check if `file` does not already exist in assetstore.
-        Then check if it does not already exist in cache.
-        Finally download it if needed
-        """
-        file_path = None
-        if self.assetstore_dir_path is not None:
-            if "path" not in file:
-                raise Exception("The Girder file is missing 'path' information. Make sure to use the girdermedviewer-plugin")
-            file_path = os.path.join(self.assetstore_dir_path, file['path'])
-            if not os.path.exists(file_path):
-                logger.warning(f"The file {file_path} cannot be read from the assetstore, it will be downloaded instead")
-                file_path = None
-
-        if file_path is None:
-            file_path = os.path.join(self.temp_dir_path, file['_id'], file["name"])
-            if not os.path.exists(file_path):
-                self._download_file(file, file_path)
-
-        try:
-            yield file_path
-        finally:
-            if self.cache == CacheMode.No:
-                self.clear_cache(file_path)
-
-    def clear_cache(self, file_path=None):
-        if (
-            file_path is not None and
-            are_same_paths(os.path.dirname(file_path), self.temp_dir_path)
-        ):
-            if os.path.exists(file_path):
-                os.remove(file_path)
-        else:
-            self.temp_dir_path.cleanup()
+from contextlib import contextmanager
+from datetime import datetime
+from enum import Enum
+import logging
+import os
+import sys
+from tempfile import TemporaryDirectory
+
+logging.basicConfig(stream=sys.stdout)
+
+logger = logging.getLogger(__name__)
+
+
+def are_same_paths(path1, path2):
+    return (os.path.normcase(os.path.realpath(os.path.abspath(path1))) ==
+            os.path.normcase(os.path.realpath(os.path.abspath(path2))))
+
+
+def format_date(date_str, format):
+    return datetime.strptime(date_str, "%Y-%m-%dT%H:%M:%S.%f+00:00").strftime(format)
+
+
+class CacheMode(Enum):
+    No = "No"
+    Session = "Session"
+    Permanent = "Permanent"
+
+
+class FileFetcher:
+    def __init__(self, girder_client, assetstore_dir=None, temp_dir=None, cache_mode=CacheMode.No):
+        """
+        :example:
+        ```
+        girder_client = GirderClient(apiUrl="http://localhost:8080/api/v1")
+        girder_client.authenticate(apiKey="my_key")
+        fetcher = FileFetcher(girder_client, cache_mode=CacheMode.Session)
+        with fetcher.fetch_file(file) as file_path:
+            ...
+        ```
+        """
+        self.assetstore_dir_path = assetstore_dir
+        self.temp_dir_path = temp_dir
+        self.girder_client = girder_client
+        self.cache = cache_mode
+
+        if self.temp_dir_path is None:
+            if cache_mode == CacheMode.Permanent:
+                raise Exception("A directory must be provided if cache mode is Permanent")
+            self.temporary_directory = TemporaryDirectory()
+            self.temp_dir_path = self.temporary_directory.name
+
+        if (
+            self.assetstore_dir_path is not None and
+            are_same_paths(self.assetstore_dir_path, self.temp_dir_path)
+        ):
+            raise Exception("The temporary directory cannot match the assetstore directory.")
+
+    def __del__(self):
+        if self.cache == CacheMode.Session:
+            self.clear_cache()
+
+    def _download_file(self, file, file_path):
+        logger.info(f"Download {file['name']} to {file_path}")
+        self.girder_client.downloadFile(
+            file["_id"],
+            file_path
+        )
+
+    def get_item_files(self, item):
+        return self.girder_client.listFile(item["_id"])
+
+    def get_item_inherited_metadata(self, item):
+        parent_folder = self.girder_client.getFolder(item["folderId"])
+        metadata = parent_folder["meta"]
+        # Fetch metadata of all parents
+        while parent_folder["parentId"] != item["baseParentId"]:
+            parent_folder = self.girder_client.getFolder(parent_folder["parentId"])
+            metadata.update(parent_folder["meta"])
+        return metadata
+
+    @contextmanager
+    def fetch_file(self, file):
+        """
+        First check if `file` does not already exist in assetstore.
+        Then check if it does not already exist in cache.
+        Finally download it if needed
+        """
+        file_path = None
+        if self.assetstore_dir_path is not None:
+            if "path" not in file:
+                raise Exception("The Girder file is missing 'path' information. Make sure to use the girdermedviewer-plugin")
+            file_path = os.path.join(self.assetstore_dir_path, file['path'])
+            if not os.path.exists(file_path):
+                logger.warning(f"The file {file_path} cannot be read from the assetstore, it will be downloaded instead")
+                file_path = None
+
+        if file_path is None:
+            file_path = os.path.join(self.temp_dir_path, file['_id'], file["name"])
+            if not os.path.exists(file_path):
+                self._download_file(file, file_path)
+
+        try:
+            yield file_path
+        finally:
+            if self.cache == CacheMode.No:
+                self.clear_cache(file_path)
+
+    def clear_cache(self, file_path=None):
+        if (
+            file_path is not None and
+            are_same_paths(os.path.dirname(file_path), self.temp_dir_path)
+        ):
+            if os.path.exists(file_path):
+                os.remove(file_path)
+        else:
+            self.temp_dir_path.cleanup()