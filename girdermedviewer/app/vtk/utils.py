import logging
import math
import os
import sys
<<<<<<< HEAD
=======
import xml.etree.ElementTree as ET

>>>>>>> b78bbf66
from vtkmodules.all import (
    vtkCommand,
    vtkRenderer,
    vtkRenderWindow,
    vtkRenderWindowInteractor,
    vtkResliceImageViewer,
    vtkWidgetEvent
)
from vtk import (
    reference as vtk_reference,
    vtkActor,
    vtkBoundingBox,
    vtkBox,
    vtkColorTransferFunction,
    vtkCutter,
    vtkImageReslice,
    vtkImageResliceMapper,
    vtkImageSlice,
    vtkMath,
    vtkMatrix4x4,
    vtkNIFTIImageReader,
    vtkPiecewiseFunction,
    vtkPolyDataMapper,
    vtkResliceCursorLineRepresentation,
    vtkResliceCursorRepresentation,
    vtkResliceCursorWidget,
    vtkSmartVolumeMapper,
    vtkSTLReader,
    vtkTransform,
    vtkTransformFilter,
    vtkVolume,
    vtkVolumeProperty,
)

logging.basicConfig(stream=sys.stdout)
logger = logging.getLogger(__name__)
logger.setLevel(logging.DEBUG)

# FIXME do not use global variable
# dict[axis:vtkResliceImageViewer]
viewers = dict()


def set_oblique_visibility(reslice_image_viewer, visible):
    reslice_cursor_widget = reslice_image_viewer.GetResliceCursorWidget()
    cursor_rep = vtkResliceCursorLineRepresentation.SafeDownCast(
        reslice_cursor_widget.GetRepresentation())
    reslice_cursor_actor = cursor_rep.GetResliceCursorActor()
    for axis in range(3):
        reslice_cursor_actor.GetCenterlineProperty(axis) \
            .SetOpacity(1.0 if visible else 0.0)
    reslice_cursor_widget.SetProcessEvents(visible)


def get_reslice_cursor(reslice_object):
    """
    Return the point where the 3 planes intersect.
    :rtype tuple[float, float, float]
    """
    if isinstance(reslice_object, vtkResliceImageViewer):
        reslice_object = reslice_object.GetResliceCursor()
    if isinstance(reslice_object, vtkResliceCursorWidget):
        reslice_object = reslice_object.GetResliceCursorRepresentation()
    if isinstance(reslice_object, vtkResliceCursorRepresentation):
        reslice_object = reslice_object.GetResliceCursor()
    assert reslice_object is None or reslice_object.IsA('vtkResliceCursor')
    return reslice_object


def get_reslice_center(reslice_object):
    """
    Return the point where the 3 planes intersect.
    :rtype tuple[float, float, float]
    """
    return get_reslice_cursor(reslice_object).center


def set_reslice_center(reslice_object, new_center):
    if reslice_object is None:
        return False
    reslice_cursor = get_reslice_cursor(reslice_object)
    center = reslice_cursor.GetCenter()
    if center == new_center:
        return False
    reslice_cursor.SetCenter(new_center)
    return True


def set_reslice_normal(reslice_object, new_normal, axis):
    if reslice_object is None:
        return False
    reslice_cursor = get_reslice_cursor(reslice_object)
    axis_name = 'X' if axis == 0 else 'Y' if axis == 1 else 'Z'
    normal = getattr(reslice_cursor, f"Get{axis_name}Axis")()
    if normal == new_normal:
        return False
    getattr(reslice_cursor, f"Set{axis_name}Axis")(new_normal)
    return True


def set_window_level(reslice_image_viewer, new_window_level):
    if reslice_image_viewer is None:
        return False
    if (reslice_image_viewer.GetColorWindow() == new_window_level[0] and
            reslice_image_viewer.GetColorLevel() == new_window_level[1]):
        return False
    reslice_image_viewer.SetColorWindow(new_window_level[0])
    reslice_image_viewer.SetColorLevel(new_window_level[1])
    return True


def set_reslice_opacity(reslice_image_viewer, opacity=0.8):
    pass
    # image_actor = reslice_image_viewer.GetImageActor()
    # image_actor.GetProperty().SetOpacity(opacity)


def set_slice_opacity(slice_object, opacity=0.8):
    pass
    # slice_object.GetProperty().SetOpacity(opacity)


def reset_reslice(reslice_image_viewer):
    center = reslice_image_viewer.input.center
    reslice_image_viewer.GetResliceCursor().SetCenter(center)
    reslice_image_viewer.GetResliceCursorWidget().ResetResliceCursor()
    reslice_image_viewer.GetRenderer().ResetCameraScreenSpace(0.8)


def get_reslice_normals(reslice_object):
    """
    Return the 3 plane normals as a tuple of tuples.
    :rtype tuple[tuple[float, float, float],
                 tuple[float, float, float],
                 tuple[float, float, float]]
    """
    reslice_cursor = get_reslice_cursor(reslice_object)
    return (
        reslice_cursor.x_axis,
        reslice_cursor.y_axis,
        reslice_cursor.z_axis,
    )


def get_reslice_normal(reslice_image_viewer, axis):
    return get_reslice_normals(reslice_image_viewer)[axis]


def get_reslice_range(reslice_image_viewer, axis, center=None):
    if reslice_image_viewer is None:
        return None
    bounds = reslice_image_viewer.GetInput().GetBounds()
    if center is None:
        center = get_reslice_center(reslice_image_viewer)
    normal = list(get_reslice_normal(reslice_image_viewer, axis))
    vtkMath.MultiplyScalar(normal, 1000000.0)
    center_plus_normal = [0, 0, 0]
    vtkMath.Add(center, normal, center_plus_normal)
    center_minus_normal = [0, 0, 0]
    vtkMath.Subtract(center, normal, center_minus_normal)
    t1 = vtk_reference(0)
    t2 = vtk_reference(0)
    x1 = [0, 0, 0]
    x2 = [0, 0, 0]
    p1 = vtk_reference(0)
    p2 = vtk_reference(0)
    vtkBox.IntersectWithInfiniteLine(
        bounds,
        center_minus_normal, center_plus_normal,
        t1, t2, x1, x2, p1, p2)
    reslice_image_viewer.GetInput().GetSpacing()
    return x1, x2


def get_index(p1, p2, spacing):
    v = [
        (p2[0] - p1[0]) / spacing[0],
        (p2[1] - p1[1]) / spacing[1],
        (p2[2] - p1[2]) / spacing[2],
    ]
    return math.ceil(vtkMath.Norm(v))


def get_number_of_slices(reslice_image_viewer, axis):
    if reslice_image_viewer is None:
        return 0
    start, end = get_reslice_range(reslice_image_viewer, axis)
    spacing = reslice_image_viewer.GetInput().GetSpacing()
    return get_index(start, end, spacing)


def get_slice_index_from_position(position, reslice_image_viewer, axis):
    """Position must be on the line defined by stard and end."""
    if reslice_image_viewer is None:
        return None
    start, end = get_reslice_range(reslice_image_viewer, axis, position)
    spacing = reslice_image_viewer.GetInput().GetSpacing()
    return get_index(start, position, spacing)


def get_position_from_slice_index(index, reslice_image_viewer, axis):
    """Position must be on the line defined by stard and end."""
    if reslice_image_viewer is None:
        return None
    start, end = get_reslice_range(reslice_image_viewer, axis)
    slice_count = get_number_of_slices(reslice_image_viewer, axis)
    if slice_count == 0:
        return None
    dir = [end[0] - start[0], end[1] - start[1], end[2] - start[2]]
    return [
        start[0] + index * dir[0] / slice_count,
        start[1] + index * dir[1] / slice_count,
        start[2] + index * dir[2] / slice_count
    ]


def get_reslice_image_viewer(axis=-1):
    """
    Returns a matching reslice image viewer or create it if it does not exist.
    If axis is -1, it returns the firstly added reslice image viewer
    or create an axial (2) reslice image viewer if none exist.
    """
    if axis == -1:
        try:
            return next(iter(viewers.values()))
        except StopIteration:
            # no Reslice Image Viewer has been created for data_id
            axis = 2
    if axis in viewers:
        return viewers[axis]

    reslice_image_viewer = vtkResliceImageViewer()
    # is it the firstly created image viewer ?
    if len(viewers) == 0:
        reslice_cursor = get_reslice_cursor(reslice_image_viewer)
        reslice_cursor.GetPlane(0).SetNormal(-1, 0, 0)
        reslice_cursor.SetXViewUp(0, 0, -1)
        reslice_cursor.GetPlane(1).SetNormal(0, 1, 0)
        reslice_cursor.SetYViewUp(0, 0, -1)
        reslice_cursor.GetPlane(2).SetNormal(0, 0, -1)
        reslice_cursor.SetZViewUp(0, -1, 0)

    viewers[axis] = reslice_image_viewer

    return reslice_image_viewer


def render_volume_in_slice(image_data, renderer, axis=2, obliques=True):
    render_window = renderer.GetRenderWindow()
    interactor = render_window.GetInteractor()

    reslice_image_viewer = get_reslice_image_viewer(axis)

    reslice_image_viewer.SetRenderer(renderer)
    reslice_image_viewer.SetRenderWindow(render_window)
    reslice_image_viewer.SetupInteractor(interactor)
    reslice_image_viewer.SetInputData(image_data)

    # Set the reslice mode and axis
    # viewers[axis].SetResliceModeToOblique()
    reslice_image_viewer.SetSliceOrientation(axis)  # 0=X, 1=Y, 2=Z
    reslice_image_viewer.SetThickMode(0)

    reslice_cursor_widget = reslice_image_viewer.GetResliceCursorWidget()

    # (Oblique) Get widget representation
    cursor_rep = vtkResliceCursorLineRepresentation.SafeDownCast(
        reslice_cursor_widget.GetRepresentation()
    )

    # vtkResliceImageViewer instances share the same lookup table
    reslice_image_viewer.SetLookupTable(get_reslice_image_viewer(-1).GetLookupTable())

    # (Oblique): Make all vtkResliceImageViewer instance share the same
    reslice_image_viewer.SetResliceCursor(get_reslice_image_viewer(-1).GetResliceCursor())
    for i in range(3):
        cursor_rep.GetResliceCursorActor() \
            .GetCenterlineProperty(i) \
            .SetLineWidth(4)
        cursor_rep.GetResliceCursorActor() \
            .GetCenterlineProperty(i)\
            .RenderLinesAsTubesOn()
        cursor_rep.GetResliceCursorActor() \
            .GetCenterlineProperty(i) \
            .SetRepresentationToWireframe()
        cursor_rep.GetResliceCursorActor() \
            .GetThickSlabProperty(i) \
            .SetRepresentationToWireframe()
    cursor_rep.GetResliceCursorActor() \
        .GetCursorAlgorithm() \
        .SetReslicePlaneNormal(axis)

    # (Oblique) Keep orthogonality between axis
    reslice_cursor_widget \
        .GetEventTranslator() \
        .RemoveTranslation(
            vtkCommand.LeftButtonPressEvent
        )
    reslice_cursor_widget \
        .GetEventTranslator() \
        .SetTranslation(
            vtkCommand.LeftButtonPressEvent, vtkWidgetEvent.Rotate
        )
    # Oblique
    reslice_image_viewer.SetResliceModeToOblique()

    if not obliques:
        set_oblique_visibility(reslice_image_viewer, obliques)

    # Fit volume to viewport
    renderer.ResetCameraScreenSpace(0.8)

    return reslice_image_viewer


def render_volume_as_overlay_in_slice(image_data, renderer, axis=2, opacity=0.8):
    reslice_image_viewer = get_reslice_image_viewer(axis)
    reslice_cursor = get_reslice_cursor(reslice_image_viewer)

    imageMapper = vtkImageResliceMapper()
    imageMapper.SetInputData(image_data)
    imageMapper.SetSlicePlane(reslice_cursor.GetPlane(axis))

    image_slice = vtkImageSlice()
    image_slice.SetMapper(imageMapper)
    slice_property = image_slice.GetProperty()

    # actor.GetProperty().SetLookupTable(ColorTransferFunction)
    slice_property.SetInterpolationTypeToNearest()
    slice_property.SetOpacity(opacity)

    # vtkResliceImageViewer computes the default color window/level.
    # here we need to do it manually
    range = image_data.GetScalarRange()
    slice_property.SetColorWindow(range[1] - range[0])
    slice_property.SetColorLevel((range[0] + range[1]) / 2.0)

    renderer.AddActor(image_slice)

    # Fit volume to viewport
    renderer.ResetCameraScreenSpace(0.8)

    return image_slice


def render_mesh_in_slice(poly_data, axis, renderer):
    reslice_image_viewer = get_reslice_image_viewer(axis)
    reslice_cursor = get_reslice_cursor(reslice_image_viewer)

    cutter = vtkCutter()
    cutter.SetInputData(poly_data)
    cutter.SetCutFunction(reslice_cursor.GetPlane(axis))

    mapper = vtkPolyDataMapper()
    mapper.SetInputConnection(cutter.GetOutputPort())

    actor = vtkActor()
    actor.SetMapper(mapper)
    actor.GetProperty().SetColor(1, 0, 0)

    renderer.AddActor(actor)
    renderer.ResetCameraScreenSpace(0.8)

    return actor


def reset_3D(renderer):
    bounds = renderer.ComputeVisiblePropBounds()
    center = [0, 0, 0]
    vtkBoundingBox(bounds).GetCenter(center)
    renderer.GetActiveCamera().SetFocalPoint(center)
    renderer.GetActiveCamera().SetPosition(
        (bounds[1], bounds[2], center[2])
    )
    renderer.GetActiveCamera().SetViewUp(0, 0, 1)
    renderer.ResetCameraScreenSpace(0.8)


def render_volume_in_3D(image_data, renderer):
    volume_mapper = vtkSmartVolumeMapper()
    volume_mapper.SetInputData(image_data)

    # FIXME: does not work for all dataset
    volume_property = vtkVolumeProperty()
    volume_property.ShadeOn()
    volume_property.SetInterpolationTypeToLinear()

    slicer_presets = os.path.join(os.path.dirname(__file__), "slicer_presets.xml")

    parser = PresetParser(slicer_presets)
    preset = parser.get_preset_by_name("CT-Cardiac3")
    parser.apply_slicer_preset(preset, volume_property, image_data.GetScalarRange())

    volume = vtkVolume()
    volume.SetMapper(volume_mapper)
    volume.SetProperty(volume_property)

    renderer.AddVolume(volume)
    reset_3D(renderer)

    return volume


def render_mesh_in_3D(poly_data, renderer):
    mapper = vtkPolyDataMapper()
    mapper.SetInputData(poly_data)

    actor = vtkActor()
    actor.SetMapper(mapper)
    actor.GetProperty().SetColor(1, 0, 0)

    renderer.AddActor(actor)
    renderer.ResetCameraScreenSpace(0.8)

    return actor


def remove_prop(renderer, prop):
    if isinstance(prop, vtkVolume):
        renderer.RemoveVolume(prop)
    elif isinstance(prop, vtkActor) or isinstance(prop, vtkImageSlice):
        renderer.RemoveActor(prop)
    elif isinstance(prop, vtkResliceImageViewer):
        prop.SetupInteractor(None)
        # FIXME: check for leak
        # prop.SetRenderer(None)
        # prop.SetRenderWindow(None)
    else:
        raise Exception(f"Can't remove prop {prop}")


def create_rendering_pipeline():
    renderer = vtkRenderer()
    render_window = vtkRenderWindow()
    render_window.ShowWindowOff()
    interactor = vtkRenderWindowInteractor()

    render_window.AddRenderer(renderer)
    interactor.SetRenderWindow(render_window)
    interactor.GetInteractorStyle().SetCurrentStyleToTrackballCamera()

    renderer.ResetCamera()

    return renderer, render_window, interactor


def load_volume(file_path):
    """Read a file and return a vtkImageData object"""
    logger.debug(f"Loading volume {file_path}")
    if file_path.endswith((".nii", ".nii.gz")):
        reader = vtkNIFTIImageReader()
        reader.SetFileName(file_path)
        reader.Update()

        if reader.GetSFormMatrix() is None:
            return reader.GetOutput()

        transform = vtkTransform()
        transform.SetMatrix(reader.GetSFormMatrix())
        transform.Inverse()

        reslice = vtkImageReslice()
        reslice.SetInputConnection(reader.GetOutputPort())
        reslice.SetResliceTransform(transform)
        reslice.SetInterpolationModeToLinear()
        reslice.AutoCropOutputOn()
        reslice.TransformInputSamplingOff()
        reslice.Update()

        return reslice.GetOutput()

    raise Exception("File format is not handled for {}".format(file_path))


def load_mesh(file_path):
    """Read a file and return a vtkPolyData object"""
    logger.debug(f"Loading mesh {file_path}")
    if file_path.endswith(".stl"):
        reader = vtkSTLReader()
        reader.SetFileName(file_path)
        reader.Update()

        matrix = vtkMatrix4x4()
        matrix.SetElement(0, 0, -1)
        matrix.SetElement(1, 1, -1)

        transform = vtkTransform()
        transform.SetMatrix(matrix)
        transform.Inverse()

        transform_filter = vtkTransformFilter()
        transform_filter.SetInputConnection(reader.GetOutputPort())
        transform_filter.SetTransform(transform)
        transform_filter.Update()

        return transform_filter.GetOutput()

    raise Exception("File format is not handled for {}".format(file_path))


class PresetParser:
    def __init__(self, presets_file_path):
        self.presets = PresetParser.parse_slicer_presets(presets_file_path)

    def get_presets(self):
        return self.presets

    def get_preset_names(self):
        return [preset.get("name") for preset in self.presets]

    def get_preset_by_name(self, name):
        preset = next((p for p in self.presets if p['name'] == name), None)
        return preset

    @staticmethod
    def parse_slicer_presets(presets_file_path):
        tree = ET.parse(presets_file_path)
        root = tree.getroot()

        presets = []
        for vp in root.findall("VolumeProperty"):
            preset = {}
            for attr, value in vp.attrib.items():
                preset[attr] = value

            presets.append(preset)

        return presets

    @staticmethod
    def array_to_color_transfer_function(string_of_numbers):
        xrgbs = list(map(float, string_of_numbers.split()))
        number_of_expected_values = xrgbs.pop(0)
        assert number_of_expected_values == len(xrgbs)
        color_transfer_function = vtkColorTransferFunction()
        for i in range(0, len(xrgbs), 4):
            x, r, g, b = xrgbs[i:i + 4]
            color_transfer_function.AddRGBPoint(x, r, g, b)
        return color_transfer_function

    @staticmethod
    def array_to_opacity_function(string_of_numbers):
        opacities = list(map(float, string_of_numbers.split()))
        number_of_expected_values = opacities.pop(0)
        assert number_of_expected_values == len(opacities)
        opacity_function = vtkPiecewiseFunction()
        for i in range(0, len(opacities), 2):
            x, o = opacities[i:i + 2]
            opacity_function.AddPoint(x, o)
        return opacity_function

    @staticmethod
    def apply_slicer_preset(preset, volume_property, range=None):
        """
        :param range color and opacity range. Optional.
        :type range list[float, float] | tuple[float, float] | None
        """
        color_transfer_function = PresetParser.array_to_color_transfer_function(
            preset.get("colorTransfer"))
        opacity_function = PresetParser.array_to_opacity_function(
            preset.get("scalarOpacity"))
        if range is not None:
            color_transfer_function.SetRange(range[0], range[1])
            # opacity_function.SetRange(range[0], range[1])
        volume_property.SetColor(color_transfer_function)
        volume_property.SetScalarOpacity(opacity_function)
        if "ambient" in preset:
            volume_property.SetAmbient(float(preset.get("ambient")))
        if "diffuse" in preset:
            volume_property.SetDiffuse(float(preset.get("diffuse")))
        if "specular" in preset:
            volume_property.SetSpecular(float(preset.get("specular")))
        if "specularPower" in preset:
            volume_property.SetSpecularPower(float(preset.get("specularPower")))
        if "shade" in preset:
            volume_property.SetShade(int(preset.get("shade")))
        if "interpolation" in preset:
            volume_property.SetInterpolationType(int(preset.get("interpolation")))<|MERGE_RESOLUTION|>--- conflicted
+++ resolved
@@ -2,11 +2,8 @@
 import math
 import os
 import sys
-<<<<<<< HEAD
-=======
 import xml.etree.ElementTree as ET
 
->>>>>>> b78bbf66
 from vtkmodules.all import (
     vtkCommand,
     vtkRenderer,
