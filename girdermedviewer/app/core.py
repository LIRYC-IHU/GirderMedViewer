--- conflicted
+++ resolved
@@ -34,14 +34,8 @@
         self.state.main_drawer = False
         self.state.user = None
         self.state.file_loading_busy = False
-<<<<<<< HEAD
-        self.state.displayed = [] # Items loaded and visible in the viewer
-        self.state.detailed = [] # Items for which detailed information is displayed
-=======
-        self.state.quad_view = True
         self.state.displayed = []  # Items loaded and visible in the viewer
         self.state.detailed = []  # Items for which detailed information is displayed
->>>>>>> 8b460bae
         self.state.last_clicked = 0
         self.state.action_keys = [{"for": []}]
         self.ui = self._build_ui()
@@ -150,13 +144,8 @@
                     fluid=True,
                     classes="fill-height d-flex flex-row flex-grow-1"
                 ):
-<<<<<<< HEAD
-                    ts = ToolsStrip()
+                    ToolsStrip()
                     qd = QuadView()
-=======
-                    ToolsStrip()
-                    qd = QuadView(v_if=("quad_view",))
->>>>>>> 8b460bae
                     self.quad_view = qd
 
             with layout.drawer:
